--- conflicted
+++ resolved
@@ -11,10 +11,7 @@
 
 use libnfs_sys::*;
 use nix::fcntl::OFlag;
-<<<<<<< HEAD
 use nix::sys::stat::Mode;
-=======
->>>>>>> cff177e8
 
 use std::ffi::{CStr, CString};
 use std::io::{Error, ErrorKind, Result};
@@ -62,43 +59,7 @@
     context: Rc<NfsPtr>,
 }
 
-<<<<<<< HEAD
-#[derive(Debug, Clone)]
-=======
-bitflags! {
-    pub struct Mode: mode_t {
-        /// Set user ID on execution
-        const S_ISUID = 0x00800;
-        /// Set group ID on execution
-        const S_ISGID = 0x00400;
-        /// Save swapped text (not defined in POSIX)
-        const S_ISVTX = 0x00200;
-        /// Read permission for owner
-        const S_IRUSR = 0x00100;
-        /// Write permission for owner
-        const S_IWUSR = 0x00080;
-        /// Execute permission for owner on a file. Or lookup
-        /// (search) permission for owner in directory
-        const S_IXUSR = 0x00040;
-        /// Read permission for group
-        const S_IRGRP = 0x00020;
-        /// Write permission for group
-        const S_IWGRP = 0x00010;
-        /// Execute permission for group on a file. Or lookup
-        /// (search) permission for group in directory
-        const S_IXGRP = 0x00008;
-        /// Read permission for others
-        const S_IROTH = 0x00004;
-        /// Write permission for others
-        const S_IWOTH = 0x00002;
-        /// Execute permission for others on a file. Or lookup
-        /// (search) permission for others in directory
-        const S_IXOTH = 0x00001;
-    }
-}
-
-#[derive(Debug)]
->>>>>>> cff177e8
+#[derive(Clone, Debug)]
 pub enum EntryType {
     Block,
     Character,
@@ -127,11 +88,7 @@
     }
 }
 
-<<<<<<< HEAD
 #[derive(Debug, Clone)]
-=======
-#[derive(Debug)]
->>>>>>> cff177e8
 pub struct DirEntry {
     pub path: PathBuf,
     pub inode: u64,
