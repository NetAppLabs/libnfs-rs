--- conflicted
+++ resolved
@@ -1,18 +1,11 @@
 extern crate libnfs;
 extern crate nix;
 
-<<<<<<< HEAD
-use libnfs::*;
-use nix::fcntl::OFlag;
-use nix::sys::stat::Mode;
-use std::path::Path;
-=======
 use std::io::Result;
 use std::path::Path;
 
 use libnfs::*;
 use nix::fcntl::OFlag;
->>>>>>> cff177e8
 
 fn main() -> Result<()> {
     let mut nfs = Nfs::new()?;
